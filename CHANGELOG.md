--- conflicted
+++ resolved
@@ -1,5 +1,3 @@
-<<<<<<< HEAD
-=======
 <a name="0.31.2"></a>
 ## [0.31.2](https://github.com/ipfs/js-ipfs/compare/v0.31.1...v0.31.2) (2018-08-02)
 
@@ -102,7 +100,6 @@
 
 
 
->>>>>>> 99911b19
 <a name="0.29.3"></a>
 ## [0.29.3](https://github.com/ipfs/js-ipfs/compare/v0.29.2...v0.29.3) (2018-06-04)
 
@@ -179,16 +176,10 @@
 
 ### BREAKING CHANGES
 
-1. Argument order for `pubsub.subscribe` has changed:
-    * Old: `pubsub.subscribe(topic, [options], handler, [callback]): Promise`
-    * New: `pubsub.subscribe(topic, handler, [options], [callback]): Promise`
-2. The `pubsub.unsubscribe` method has become async meaning that it now takes a callback or returns a promise:
-    * Old: `pubsub.unsubscribe(topic, handler): undefined`
-    * New: `pubsub.unsubscribe(topic, handler, [callback]): Promise`
-3. Property names on response objects for `ping` are now lowered:
-    * Old: `{ Success, Time, Text }`
-    * New: `{ success, time, text }`
-4. In the CLI, `jsipfs object data` no longer returns a newline after the end of the returned data
+* pubsub.unsubscribe is now async and argument order for pubsub.subscribe has changed
+
+License: MIT
+Signed-off-by: Alan Shaw <alan@tableflip.io>
 
 
 
