// Warning: This file is automatically synced from https://github.com/ipfs/ci-sync so if you want to change it, please change it there and ask someone to sync all repositories.
<<<<<<< HEAD
javascript([
  'nodejs_versions': ['8.11.1','10.0.0'],
  'custom_build_steps': ['test:ci']
])
=======
javascript()
>>>>>>> 99911b19
<|MERGE_RESOLUTION|>--- conflicted
+++ resolved
@@ -1,9 +1,2 @@
 // Warning: This file is automatically synced from https://github.com/ipfs/ci-sync so if you want to change it, please change it there and ask someone to sync all repositories.
-<<<<<<< HEAD
-javascript([
-  'nodejs_versions': ['8.11.1','10.0.0'],
-  'custom_build_steps': ['test:ci']
-])
-=======
-javascript()
->>>>>>> 99911b19
+javascript()